--- conflicted
+++ resolved
@@ -6,13 +6,9 @@
 from ctypes import c_char, c_double, c_int, c_short
 from os import PathLike
 from pathlib import Path
-<<<<<<< HEAD
-from typing import BinaryIO, Generator, List, Union
-=======
 
 # typing hints
-from typing import IO, BinaryIO, List, Optional, Union, no_type_check
->>>>>>> b7b8de6e
+from typing import IO, BinaryIO, Generator, List, Optional, Union, no_type_check
 
 import numpy as np
 import pandas as pd
@@ -303,7 +299,6 @@
     return masks
 
 
-<<<<<<< HEAD
 def iter_ds(
     file_buf: BinaryIO, mask_id: np.ndarray, year: int, time_step: str
 ) -> Generator[tuple[np.ndarray, datetime.datetime], None, None]:
@@ -314,7 +309,30 @@
         mask_id (np.ndarray): mask['ID'].data from mask xarray
         year (int): year of datastream
         time_step (str): annual, monthly, or daily
-=======
+    Yields:
+        Generator[tuple[np.ndarray, datetime.datetime]]: (data, datetime) record pairs
+    """
+    cell_id = np.nan_to_num(mask_id, copy=True, nan=0.0).astype("int32")
+    nRecords = n_records(year, time_step)
+
+    rgisType, npType, NoData, Date, Cells = headDS(file_buf, time_step)
+
+    for day in range(0, nRecords):
+        if day != 0:
+            _, _, _, Date, _ = headDS(file_buf, time_step)
+
+        Data = recordDS(file_buf, Cells, npType, skip=False)
+        # We add a NoData entry at the beginning of the data array, so that
+        # ID = 0 (e.g. the NoData values of the rgis network) will map to NoData...
+        Data = np.insert(Data, 0, NoData)
+        Data = Data[cell_id.flatten()].reshape(cell_id.shape)
+        if rgisType <= 6:
+            _ = Data.astype("float")
+        Data[Data == NoData] = np.nan
+
+        yield Data, Date
+
+
 def sample_ds(
     mask_nc: Path,
     file_in: Union[
@@ -339,46 +357,6 @@
         variable (str): variable of datastream file (ie. Discharge, Temperature..)
         time_step (str): annual, monthly, or daily
     """
-
-    # set up masks
-    mask_ds = xa.open_dataset(mask_nc)
-    CellID = np.nan_to_num(mask_ds["ID"].data, copy=True, nan=0.0).astype("int32")
-    nRecords = n_records(year, time_step)
->>>>>>> b7b8de6e
-
-    Yields:
-        Generator[tuple[np.ndarray, datetime.datetime]]: (data, datetime) record pairs
-    """
-    cell_id = np.nan_to_num(mask_id, copy=True, nan=0.0).astype("int32")
-    nRecords = n_records(year, time_step)
-
-    rgisType, npType, NoData, Date, Cells = headDS(file_buf, time_step)
-
-    for day in range(0, nRecords):
-        if day != 0:
-            _, _, _, Date, _ = headDS(file_buf, time_step)
-
-        Data = recordDS(file_buf, Cells, npType, skip=False)
-        # We add a NoData entry at the beginning of the data array, so that
-        # ID = 0 (e.g. the NoData values of the rgis network) will map to NoData...
-        Data = np.insert(Data, 0, NoData)
-        Data = Data[cell_id.flatten()].reshape(cell_id.shape)
-        if rgisType <= 6:
-            _ = Data.astype("float")
-        Data[Data == NoData] = np.nan
-
-        yield Data, Date
-
-
-def sample_ds(
-    mask_nc: Path,
-    file_in: Union[BinaryIO, Path],
-    mask_layers: List[str],
-    output_dir: Path,
-    year: int,
-    variable: str,
-    time_step: str,
-) -> None:
 
     file_buf = get_true_datastream(file_in)
 
